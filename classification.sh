#!/bin/bash

SCRIPTDIR=$(dirname "$0")

# Define a timestamp function
timestamp() {
  date +"%s"  # current time
}

inputFile=""
csvDelimiter='c'
features='A'
grams=false
documents=false
model="$SCRIPTDIR/Senti4SD.model"
chunkSize=200
jobsNumber=1
outputFile="$SCRIPTDIR/predictions.csv"
tmpDir="$SCRIPTDIR/temp_features"
time_stmp=$(timestamp) 
tmpFile="$time_stmp.csv"
help(){
    echo "Usage: sh classification.sh -i input.csv [-d delimiter] [-F features] [-g] [-t] [-m model] [-c chunk_size] [-j jobs_number] [-o predictions.csv]"
    echo "-i input file to classify [required]"
    echo '-d delimiter used in csv file, "c" for comma or "sc" for semicolon'
    echo '-F -- all features to be considered. A stands for all, L stands for lexicon fetures, S stands for semantic features and K stands for keyword features. [Default value: A]'
    echo "-g -- enables use of custom UnigramsList and BigramsList [optional]"
    echo "-t -- enables documents saving along with the prediction labels inside 'predictions.csv' file. [optional]"
    echo "-m prediction model [default = Senti4SD]"
    echo "-c chunk size [default = 200]"
    echo "-j number of jobs for parallelism. In case of '-1' value it will use all available cores [default = -1]"
    echo "-o output file with predicted label [default = predictions.csv]"
    exit 1
}

NUMARGS=$#
if [ $NUMARGS -eq 0 ]; then
    help
    exit 1
fi

while getopts "h:i:d:F:m:c:j:o:tg" OPTIONS; do
    case $OPTIONS in
        h)
          help
          ;;
        i)
          inputFile=$OPTARG
          ;;
        d)
          csvDelimiter="$OPTARG"
          ;;
        t)
          documents=true
          ;;
	    g)
	      grams=true
          ;;
        F)
          features=$OPTARG
          ;;
        m)
          model="$SCRIPTDIR/$OPTARG"
          ;;
        c)
          chunkSize=$OPTARG
          ;;
        j)
          jobsNumber=$OPTARG
          ;;
        o)
          outputFile="$SCRIPTDIR/$OPTARG"
          ;;      
        \?)
          echo -e \\n"Option $OPTARG not allowed."
          help
          ;;
    esac
done

if [ -z $inputFile ]; then
    echo "input csv file is required!"
    exit 1
fi
if [ ! -f $inputFile ]; then
    echo "File $inputFile not found!"
    exit 1
fi 

<<<<<<< HEAD
mkdir -p $tmpDir;
=======
mkdir $tmpDir;
>>>>>>> b53ded76

python $SCRIPTDIR/python/csv_processing.py -i $inputFile -d $csvDelimiter -c text

IFS='.' read -ra FILENAMESPLIT <<< "$inputFile"
jarInputFile="${FILENAMESPLIT[0]}_jar.csv"


if [ "$grams" = true ] ; then
    unigramsFile="$SCRIPTDIR/UnigramsList"
    bigramsFile="$SCRIPTDIR/BigramsList"
    echo $unigramsFile
    echo $bigramsFile
    if [ ! -f $unigramsFile ]; then
    	echo "File $unigramsFile not found!"
    	exit 1
    fi
    if [ ! -f $bigramsFile ]; then
	    echo "File $bigramsFile not found!"
    	exit 1
    fi

    #-F A: all features to be considered
    #-i file_name: a file containg a document for every line
    #-W cbow600.bin: DSM to be loaded
    #-oc file_name.csv: output dataset containg the features extracted
    #-vd numeric: vectors size (for cbow600.bin the size is 600)
    #-L: if present corpus have a label column [optional]
    #-ul file_name: unigram's list to use for feature extraction. If not present default Senti4SD unigram's list will be used [optional]
    #-bl file_name: bigram's list to use for feature extraction. If not present default Senti4SD bigram's list will be used [optional]

    java -jar $SCRIPTDIR/java/Senti4SD-fast.jar -F $features -i $jarInputFile -W $SCRIPTDIR/java/dsm.bin -oc "$tmpDir/$tmpFile" -vd 600 -ul $unigramsFile -bl $bigramsFile

    if [ "$documents" = true ] ; then
        python $SCRIPTDIR/python/classification_task.py -i "$tmpDir/$tmpFile" -i $inputFile -d $csvDelimiter -t -m $model -c $chunkSize -j $jobsNumber -o $outputFile
    else
        python $SCRIPTDIR/python/classification_task.py -i "$tmpDir/$tmpFile" -i $inputFile -d $csvDelimiter -m $model -c $chunkSize -j $jobsNumber -o $outputFile
    fi
    
    rm "$tmpDir/$tmpFile"
    rm $jarInputFile
else
    #-F A: all features to be considered
    #-i file_name: a file containg a document for every line
    #-W cbow600.bin: DSM to be loaded
    #-oc file_name.csv: output dataset containg the features extracted
    #-vd numeric: vectors size (for cbow600.bin the size is 600)
    #-L: if present corpus have a label column [optional]
    #-ul file_name: unigram's list to use for feature extraction. If not present default Senti4SD unigram's list will be used [optional]
    #-bl file_name: bigram's list to use for feature extraction. If not present default Senti4SD bigram's list will be used [optional]

    java -jar $SCRIPTDIR/java/Senti4SD-fast.jar -F $features -i $jarInputFile -W $SCRIPTDIR/java/dsm.bin -oc "$tmpDir/$tmpFile" -vd 600

    if [ "$documents" = true ] ; then
        python $SCRIPTDIR/python/classification_task.py -i "$tmpDir/$tmpFile" -i $inputFile -d $csvDelimiter -t -m $model -c $chunkSize -j $jobsNumber -o $outputFile
    else
        python $SCRIPTDIR/python/classification_task.py -i "$tmpDir/$tmpFile" -i $inputFile -d $csvDelimiter -m $model -c $chunkSize -j $jobsNumber -o $outputFile
    fi
    
    rm "$tmpDir/$tmpFile"
    rm $jarInputFile
fi<|MERGE_RESOLUTION|>--- conflicted
+++ resolved
@@ -87,11 +87,7 @@
     exit 1
 fi 
 
-<<<<<<< HEAD
-mkdir -p $tmpDir;
-=======
 mkdir $tmpDir;
->>>>>>> b53ded76
 
 python $SCRIPTDIR/python/csv_processing.py -i $inputFile -d $csvDelimiter -c text
 
